package com.example.trading_bot.auth.config;

import org.springframework.context.annotation.Bean;
import org.springframework.context.annotation.Configuration;
import org.springframework.security.config.annotation.web.builders.HttpSecurity;
import org.springframework.security.config.annotation.web.configuration.EnableWebSecurity;
import org.springframework.security.crypto.bcrypt.BCryptPasswordEncoder;
import org.springframework.security.crypto.password.PasswordEncoder;
import org.springframework.security.web.SecurityFilterChain;
import org.springframework.web.cors.CorsConfigurationSource;

@Configuration
@EnableWebSecurity
public class SecurityConfig {

    @Bean
    public PasswordEncoder passwordEncoder() {
        return new BCryptPasswordEncoder();
    }

    @Bean
    public SecurityFilterChain filterChain(HttpSecurity http, CorsConfigurationSource corsConfigurationSource)
            throws Exception {
<<<<<<< HEAD
        http
                .csrf(csrf -> csrf.disable())
                .cors(cors -> cors.configurationSource(corsConfigurationSource))
                .authorizeHttpRequests(authz -> authz
                        .requestMatchers("/v3/api-docs/**").permitAll()
                        .requestMatchers("/swagger-ui/**").permitAll()
                        .requestMatchers("/swagger-ui.html").permitAll()
                        .requestMatchers("/swagger-resources/**").permitAll()
                        .requestMatchers("/webjars/**").permitAll()
                        .anyRequest().permitAll());

        return http.build();
=======
        return http
                .csrf(csrf -> csrf.disable())
                .cors(cors -> cors.configurationSource(corsConfigurationSource))
                .authorizeHttpRequests(authz -> authz
                        .requestMatchers("/v3/api-docs/**", "/swagger-ui/**", "/swagger-ui.html", 
                                       "/swagger-resources/**", "/webjars/**").permitAll()
                        .anyRequest().permitAll())
                .build();
>>>>>>> 66171cc4
    }
}<|MERGE_RESOLUTION|>--- conflicted
+++ resolved
@@ -13,36 +13,23 @@
 @EnableWebSecurity
 public class SecurityConfig {
 
-    @Bean
-    public PasswordEncoder passwordEncoder() {
-        return new BCryptPasswordEncoder();
-    }
+        @Bean
+        public PasswordEncoder passwordEncoder() {
+                return new BCryptPasswordEncoder();
+        }
 
-    @Bean
-    public SecurityFilterChain filterChain(HttpSecurity http, CorsConfigurationSource corsConfigurationSource)
-            throws Exception {
-<<<<<<< HEAD
-        http
-                .csrf(csrf -> csrf.disable())
-                .cors(cors -> cors.configurationSource(corsConfigurationSource))
-                .authorizeHttpRequests(authz -> authz
-                        .requestMatchers("/v3/api-docs/**").permitAll()
-                        .requestMatchers("/swagger-ui/**").permitAll()
-                        .requestMatchers("/swagger-ui.html").permitAll()
-                        .requestMatchers("/swagger-resources/**").permitAll()
-                        .requestMatchers("/webjars/**").permitAll()
-                        .anyRequest().permitAll());
-
-        return http.build();
-=======
-        return http
-                .csrf(csrf -> csrf.disable())
-                .cors(cors -> cors.configurationSource(corsConfigurationSource))
-                .authorizeHttpRequests(authz -> authz
-                        .requestMatchers("/v3/api-docs/**", "/swagger-ui/**", "/swagger-ui.html", 
-                                       "/swagger-resources/**", "/webjars/**").permitAll()
-                        .anyRequest().permitAll())
-                .build();
->>>>>>> 66171cc4
-    }
+        @Bean
+        public SecurityFilterChain filterChain(HttpSecurity http, CorsConfigurationSource corsConfigurationSource)
+                        throws Exception {
+                return http
+                                .csrf(csrf -> csrf.disable())
+                                .cors(cors -> cors.configurationSource(corsConfigurationSource))
+                                .authorizeHttpRequests(authz -> authz
+                                                .requestMatchers("/v3/api-docs/**", "/swagger-ui/**",
+                                                                "/swagger-ui.html",
+                                                                "/swagger-resources/**", "/webjars/**")
+                                                .permitAll()
+                                                .anyRequest().permitAll())
+                                .build();
+        }
 }